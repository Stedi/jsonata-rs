--- conflicted
+++ resolved
@@ -1,9 +1,5 @@
 use base64::Engine;
-<<<<<<< HEAD
-use chrono::{DateTime, FixedOffset, Utc};
-=======
 use chrono::{TimeZone, Utc};
->>>>>>> 90bba483
 use rand::Rng;
 use std::borrow::{Borrow, Cow};
 use std::collections::HashSet;
@@ -945,7 +941,7 @@
         [picture, timezone] => (picture.as_str(), timezone.as_str()),
         [picture] => (picture.as_str(), Cow::Borrowed("")),
         [] => (Cow::Borrowed(""), Cow::Borrowed("")),
-        &[..] => return Ok(Value::string(context.arena, "")),
+        _ => return Ok(Value::string(context.arena, "")),
     };
 
     // Handle the default case (no picture, no timezone) -> return ISO 8601 timestamp in UTC
@@ -961,66 +957,19 @@
         parse_timezone_offset(&timezone)
             .map(|offset| now.with_timezone(&offset))
             .ok_or_else(|| Error::T0410ArgumentNotValid(2, 1, context.name.to_string()))?
-        // Ensure this references the correct variant
     } else {
         now.into() // Use UTC if no timezone provided
     };
 
     // If a valid picture is provided, format the time accordingly
     if !picture.is_empty() {
-        return Ok(Value::string(
-            context.arena,
-            &format_custom_date(&adjusted_time, &picture),
-        ));
+        // Handle the Result<String, Error> from format_custom_date
+        let formatted_date = format_custom_date(&adjusted_time, &picture)?;
+        return Ok(Value::string(context.arena, &formatted_date));
     }
 
     // Return an empty string if the picture is empty but a valid timezone is provided
     Ok(Value::string(context.arena, ""))
-}
-
-// Custom formatting function to handle a dynamic set of 'picture' strings
-fn format_custom_date(date: &DateTime<FixedOffset>, picture: &str) -> String {
-    let mut formatted_string = String::new();
-    let components = picture.split(&['[', ']'][..]); // Use array of char for splitting
-
-    for component in components {
-        // Use for loop instead of while let
-        match component {
-            "H01" => formatted_string.push_str(&date.format("%H").to_string()), // 24-hour format
-            "m01" => formatted_string.push_str(&date.format("%M").to_string()), // Minutes
-            "s01" => formatted_string.push_str(&date.format("%S").to_string()), // Seconds
-            "h#1" => formatted_string.push_str(&date.format("%-I").to_string()), // 12-hour format
-            "P" => formatted_string.push_str(&date.format("%p").to_string()),   // AM/PM
-            "z" => formatted_string.push_str(&date.format("GMT%:z").to_string()), // Timezone
-            "M01" => formatted_string.push_str(&date.format("%m").to_string()), // Month
-            "D01" => formatted_string.push_str(&date.format("%d").to_string()), // Day
-            "Y0001" => formatted_string.push_str(&date.format("%Y").to_string()), // Year
-            "W01" => formatted_string.push_str(&date.format("%A").to_string()), // Day of the week
-            "MN1" => formatted_string.push_str(&date.format("%B").to_string()), // Full month name
-            _ => formatted_string.push_str(component), // Handle any literal characters or separators
-        }
-    }
-
-    formatted_string
-}
-
-// Helper function to parse a timezone string in the format "±HHMM"
-fn parse_timezone_offset(timezone: &str) -> Option<FixedOffset> {
-    if timezone.len() != 5 {
-        return None;
-    }
-
-    let (hours, minutes) = (
-        timezone[1..3].parse::<i32>().ok()?,
-        timezone[3..5].parse::<i32>().ok()?,
-    );
-    let total_offset_seconds = (hours * 3600) + (minutes * 60);
-
-    match &timezone[0..1] {
-        "+" => FixedOffset::east_opt(total_offset_seconds),
-        "-" => FixedOffset::west_opt(total_offset_seconds),
-        _ => None,
-    }
 }
 
 pub fn fn_exists<'a>(
