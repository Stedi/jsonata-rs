use base64::Engine;
use chrono::{TimeZone, Utc};
use hashbrown::{DefaultHashBuilder, HashMap};
use rand::Rng;
<<<<<<< HEAD
use serde_json::Value as JsonValue;
=======
use regress::{Range, Regex};
>>>>>>> d3b8e474
use std::borrow::{Borrow, Cow};
use std::collections::HashSet;
use std::time::{SystemTime, UNIX_EPOCH};
use uuid::Uuid;

use crate::datetime::{format_custom_date, parse_custom_format, parse_timezone_offset};
use crate::evaluator::RegexLiteral;
use crate::parser::expressions::check_balanced_brackets;

use bumpalo::collections::CollectIn;
use bumpalo::collections::String as BumpString;
use bumpalo::collections::Vec as BumpVec;
use bumpalo::Bump;

use crate::{Error, Result};

use super::frame::Frame;
use super::value::serialize::{DumpFormatter, PrettyFormatter, Serializer};
use super::value::{ArrayFlags, Value};
use super::Evaluator;

macro_rules! min_args {
    ($context:ident, $args:ident, $min:literal) => {
        if $args.len() < $min {
            return Err(Error::T0410ArgumentNotValid(
                $context.char_index,
                $min,
                $context.name.to_string(),
            ));
        }
    };
}

macro_rules! max_args {
    ($context:ident, $args:ident, $max:literal) => {
        if $args.len() > $max {
            return Err(Error::T0410ArgumentNotValid(
                $context.char_index,
                $max,
                $context.name.to_string(),
            ));
        }
    };
}

macro_rules! bad_arg {
    ($context:ident, $index:literal) => {
        return Err(Error::T0410ArgumentNotValid(
            $context.char_index,
            $index,
            $context.name.to_string(),
        ))
    };
}

macro_rules! assert_arg {
    ($condition: expr, $context:ident, $index:literal) => {
        if !($condition) {
            bad_arg!($context, $index);
        }
    };
}

macro_rules! assert_array_of_type {
    ($condition:expr, $context:ident, $index:literal, $t:literal) => {
        if !($condition) {
            return Err(Error::T0412ArgumentMustBeArrayOfType(
                $context.char_index,
                $index,
                $context.name.to_string(),
                $t.to_string(),
            ));
        };
    };
}

#[derive(Clone)]
pub struct FunctionContext<'a, 'e> {
    pub name: &'a str,
    pub char_index: usize,
    pub input: &'a Value<'a>,
    pub frame: Frame<'a>,
    pub evaluator: &'e Evaluator<'a>,
    pub arena: &'a Bump,
}

impl<'a, 'e> FunctionContext<'a, 'e> {
    pub fn evaluate_function(
        &self,
        proc: &'a Value<'a>,
        args: &[&'a Value<'a>],
    ) -> Result<&'a Value<'a>> {
        self.evaluator
            .apply_function(self.char_index, self.input, proc, args, &self.frame)
    }

    pub fn trampoline_evaluate_value(&self, value: &'a Value<'a>) -> Result<&'a Value<'a>> {
        self.evaluator
            .trampoline_evaluate_value(value, self.input, &self.frame)
    }
}

/// Extend the given values with value.
///
/// If the value is a single value then, append the value as is.
/// If the value is an array, extends values with the value's members.
pub fn fn_append_internal<'a>(values: &mut BumpVec<&'a Value<'a>>, value: &'a Value<'a>) {
    if value.is_undefined() {
        return;
    }

    match value {
        Value::Array(a, _) => values.extend_from_slice(a),
        Value::Range(_) => values.extend(value.members()),
        _ => values.push(value),
    }
}

pub fn fn_append<'a>(
    context: FunctionContext<'a, '_>,
    args: &[&'a Value<'a>],
) -> Result<&'a Value<'a>> {
    let arg1 = args.first().copied().unwrap_or_else(Value::undefined);
    let arg2 = args.get(1).copied().unwrap_or_else(Value::undefined);

    if arg1.is_undefined() {
        return Ok(arg2);
    }

    if arg2.is_undefined() {
        return Ok(arg1);
    }

    let arg1_len = if arg1.is_array() { arg1.len() } else { 1 };
    let arg2_len = if arg2.is_array() { arg2.len() } else { 1 };

    let result = Value::array_with_capacity(
        context.arena,
        arg1_len + arg2_len,
        if arg1.is_array() {
            arg1.get_flags()
        } else {
            ArrayFlags::SEQUENCE
        },
    );

    if arg1.is_array() {
        arg1.members().for_each(|m| result.push(m));
    } else {
        result.push(arg1);
    }

    if arg2.is_array() {
        arg2.members().for_each(|m| result.push(m));
    } else {
        result.push(arg2)
    }

    Ok(result)
}

pub fn fn_boolean<'a>(
    context: FunctionContext<'a, '_>,
    args: &[&'a Value<'a>],
) -> Result<&'a Value<'a>> {
    max_args!(context, args, 1);

    let arg = args.first().copied().unwrap_or_else(Value::undefined);
    Ok(match arg {
        Value::Undefined => Value::undefined(),
        Value::Null => Value::bool(false),
        Value::Bool(b) => Value::bool(*b),
        Value::Number(n) => {
            arg.is_valid_number()?;
            Value::bool(*n != 0.0)
        }
        Value::String(ref str) => Value::bool(!str.is_empty()),
        Value::Object(ref obj) => Value::bool(!obj.is_empty()),
        Value::Array { .. } => match arg.len() {
            0 => Value::bool(false),
            1 => fn_boolean(context.clone(), &[arg.get_member(0)])?,
            _ => {
                for item in arg.members() {
                    if fn_boolean(context.clone(), &[item])?.as_bool() {
                        return Ok(Value::bool(true));
                    }
                }
                Value::bool(false)
            }
        },
        Value::Regex(_) => Value::bool(true),
        Value::Lambda { .. } | Value::NativeFn { .. } | Value::Transformer { .. } => {
            Value::bool(false)
        }
        Value::Range(ref range) => Value::bool(!range.is_empty()),
    })
}

pub fn fn_map<'a>(
    context: FunctionContext<'a, '_>,
    args: &[&'a Value<'a>],
) -> Result<&'a Value<'a>> {
    let arr = args.first().copied().unwrap_or_else(Value::undefined);
    let func = args.get(1).copied().unwrap_or_else(Value::undefined);

    if arr.is_undefined() {
        return Ok(Value::undefined());
    }

    let arr = Value::wrap_in_array_if_needed(context.arena, arr, ArrayFlags::empty());

    assert_arg!(func.is_function(), context, 2);

    let result = Value::array(context.arena, ArrayFlags::SEQUENCE);

    for (index, item) in arr.members().enumerate() {
        let mut args = Vec::new();
        let arity = func.arity();

        args.push(item);
        if arity >= 2 {
            args.push(Value::number(context.arena, index as f64));
        }
        if arity >= 3 {
            args.push(arr);
        }

        let mapped = context.trampoline_evaluate_value(context.evaluate_function(func, &args)?)?;

        if !mapped.is_undefined() {
            result.push(mapped);
        }
    }

    Ok(result)
}

pub fn fn_filter<'a>(
    context: FunctionContext<'a, '_>,
    args: &[&'a Value<'a>],
) -> Result<&'a Value<'a>> {
    let arr = args.first().copied().unwrap_or_else(Value::undefined);
    let func = args.get(1).copied().unwrap_or_else(Value::undefined);

    if arr.is_undefined() {
        return Ok(Value::undefined());
    }

    let arr = Value::wrap_in_array_if_needed(context.arena, arr, ArrayFlags::empty());

    assert_arg!(func.is_function(), context, 2);

    let result = Value::array(context.arena, ArrayFlags::SEQUENCE);

    for (index, item) in arr.members().enumerate() {
        let mut args = Vec::new();
        let arity = func.arity();

        args.push(item);
        if arity >= 2 {
            args.push(Value::number(context.arena, index as f64));
        }
        if arity >= 3 {
            args.push(arr);
        }

        let include = context.evaluate_function(func, &args)?;

        if include.is_truthy() {
            result.push(item);
        }
    }

    Ok(result)
}

pub fn fn_each<'a>(
    context: FunctionContext<'a, '_>,
    args: &[&'a Value<'a>],
) -> Result<&'a Value<'a>> {
    let (obj, func) = if args.len() == 1 {
        let obj_arg = if context.input.is_array() && context.input.has_flags(ArrayFlags::WRAPPED) {
            &context.input[0]
        } else {
            context.input
        };

        (obj_arg, args[0])
    } else {
        (args[0], args[1])
    };

    if obj.is_undefined() {
        return Ok(Value::undefined());
    }

    assert_arg!(obj.is_object(), context, 1);
    assert_arg!(func.is_function(), context, 2);

    let result = Value::array(context.arena, ArrayFlags::SEQUENCE);

    for (key, value) in obj.entries() {
        let key = Value::string(context.arena, key);

        let mapped = context.evaluate_function(func, &[value, key])?;
        if !mapped.is_undefined() {
            result.push(mapped);
        }
    }

    Ok(result)
}

pub fn fn_keys<'a>(
    context: FunctionContext<'a, '_>,
    args: &[&'a Value<'a>],
) -> Result<&'a Value<'a>> {
    let obj = if args.is_empty() {
        if context.input.is_array() && context.input.has_flags(ArrayFlags::WRAPPED) {
            &context.input[0]
        } else {
            context.input
        }
    } else {
        args[0]
    };

    if obj.is_undefined() {
        return Ok(Value::undefined());
    }

    let mut keys = Vec::new();

    if obj.is_array() && obj.members().all(|member| member.is_object()) {
        for sub_object in obj.members() {
            for (key, _) in sub_object.entries() {
                // deduplicating keys from multiple objects
                if !keys.iter().any(|item| item == key) {
                    keys.push(key.to_string());
                }
            }
        }
    } else if obj.is_object() {
        for (key, _) in obj.entries() {
            keys.push(key.to_string());
        }
    }

    let result = Value::array(context.arena, ArrayFlags::SEQUENCE);
    for key in keys {
        result.push(Value::string(context.arena, &key));
    }

    Ok(result)
}

pub fn fn_merge<'a>(
    context: FunctionContext<'a, '_>,
    args: &[&'a Value<'a>],
) -> Result<&'a Value<'a>> {
    let mut array_of_objects = if args.is_empty() {
        if context.input.is_array() && context.input.has_flags(ArrayFlags::WRAPPED) {
            &context.input[0]
        } else {
            context.input
        }
    } else {
        args[0]
    };

    if array_of_objects.is_undefined() {
        return Ok(Value::undefined());
    }

    if array_of_objects.is_object() {
        array_of_objects =
            Value::wrap_in_array(context.arena, array_of_objects, ArrayFlags::empty());
    }

    assert_arg!(
        array_of_objects.is_array() && array_of_objects.members().all(|member| member.is_object()),
        context,
        1
    );

    let result = Value::object(context.arena);

    for obj in array_of_objects.members() {
        for (key, value) in obj.entries() {
            result.insert(key, value);
        }
    }

    Ok(result)
}

pub fn fn_string<'a>(
    context: FunctionContext<'a, '_>,
    args: &[&'a Value<'a>],
) -> Result<&'a Value<'a>> {
    max_args!(context, args, 2);

    let input = if args.is_empty() {
        if context.input.is_array() && context.input.has_flags(ArrayFlags::WRAPPED) {
            &context.input[0]
        } else {
            context.input
        }
    } else {
        args.first().copied().unwrap_or_else(Value::undefined)
    };

    if input.is_undefined() {
        return Ok(Value::undefined());
    }

    let pretty = args.get(1).copied().unwrap_or_else(Value::undefined);
    assert_arg!(pretty.is_undefined() || pretty.is_bool(), context, 2);

    if input.is_string() {
        Ok(input)
    } else if input.is_function() {
        Ok(Value::string(context.arena, ""))
    } else if input.is_number() && !input.is_finite() {
        Err(Error::D3001StringNotFinite(context.char_index))
    } else if *pretty == true {
        let serializer = Serializer::new(PrettyFormatter::default(), true);
        let output = serializer.serialize(input)?;
        Ok(Value::string(context.arena, &output))
    } else {
        let serializer = Serializer::new(DumpFormatter, true);
        let output = serializer.serialize(input)?;
        Ok(Value::string(context.arena, &output))
    }
}

pub fn fn_substring_before<'a>(
    context: FunctionContext<'a, '_>,
    args: &[&'a Value<'a>],
) -> Result<&'a Value<'a>> {
    let string = args.first().copied().unwrap_or_else(Value::undefined);

    let chars = args.get(1).copied().unwrap_or_else(Value::undefined);

    if !string.is_string() {
        return Ok(Value::undefined());
    }

    if !chars.is_string() {
        return Err(Error::D3010EmptyPattern(context.char_index));
    }

    let string: &str = &string.as_str();
    let chars: &str = &chars.as_str();

    if let Some(index) = string.find(chars) {
        Ok(Value::string(context.arena, &string[..index]))
    } else {
        Ok(Value::string(context.arena, string))
    }
}

pub fn fn_substring_after<'a>(
    context: FunctionContext<'a, '_>,
    args: &[&'a Value<'a>],
) -> Result<&'a Value<'a>> {
    let string = args.first().copied().unwrap_or_else(Value::undefined);

    let chars = args.get(1).copied().unwrap_or_else(Value::undefined);

    if !string.is_string() {
        return Ok(Value::undefined());
    }

    if !chars.is_string() {
        return Err(Error::D3010EmptyPattern(context.char_index));
    }

    let string: &str = &string.as_str();
    let chars: &str = &chars.as_str();

    if let Some(index) = string.find(chars) {
        let after_index = index + chars.len();
        Ok(Value::string(context.arena, &string[after_index..]))
    } else {
        // Return the original string if 'chars' is not found
        Ok(Value::string(context.arena, string))
    }
}

pub fn fn_not<'a>(
    _context: FunctionContext<'a, '_>,
    args: &[&'a Value<'a>],
) -> Result<&'a Value<'a>> {
    let arg = args.first().copied().unwrap_or_else(Value::undefined);

    Ok(if arg.is_undefined() {
        Value::undefined()
    } else {
        Value::bool(!arg.is_truthy())
    })
}

pub fn fn_lowercase<'a>(
    context: FunctionContext<'a, '_>,
    args: &[&'a Value<'a>],
) -> Result<&'a Value<'a>> {
    let arg = args.first().copied().unwrap_or_else(Value::undefined);

    Ok(if !arg.is_string() {
        Value::undefined()
    } else {
        Value::string(context.arena, &arg.as_str().to_lowercase())
    })
}

pub fn fn_uppercase<'a>(
    context: FunctionContext<'a, '_>,
    args: &[&'a Value<'a>],
) -> Result<&'a Value<'a>> {
    let arg = args.first().copied().unwrap_or_else(Value::undefined);

    if !arg.is_string() {
        Ok(Value::undefined())
    } else {
        Ok(Value::string(context.arena, &arg.as_str().to_uppercase()))
    }
}

pub fn fn_trim<'a>(
    context: FunctionContext<'a, '_>,
    args: &[&'a Value<'a>],
) -> Result<&'a Value<'a>> {
    let arg = args.first().copied().unwrap_or_else(Value::undefined);

    if !arg.is_string() {
        Ok(Value::undefined())
    } else {
        let orginal = arg.as_str();
        let mut words = orginal.split_whitespace();
        let trimmed = match words.next() {
            None => String::new(),
            Some(first_word) => {
                // estimate lower bound of capacity needed
                let (lower, _) = words.size_hint();
                let mut result = String::with_capacity(lower);
                result.push_str(first_word);
                for word in words {
                    result.push(' ');
                    result.push_str(word);
                }
                result
            }
        };
        Ok(Value::string(context.arena, &trimmed))
    }
}

pub fn fn_substring<'a>(
    context: FunctionContext<'a, '_>,
    args: &[&'a Value<'a>],
) -> Result<&'a Value<'a>> {
    let string = args.first().copied().unwrap_or_else(Value::undefined);
    let start = args.get(1).copied().unwrap_or_else(Value::undefined);
    let length = args.get(2).copied().unwrap_or_else(Value::undefined);

    if string.is_undefined() {
        return Ok(Value::undefined());
    }

    assert_arg!(string.is_string(), context, 1);
    assert_arg!(start.is_number(), context, 2);

    let string = string.as_str();

    // Scan the string chars for the actual number of characters.
    // NOTE: Chars are not grapheme clusters, so for some inputs like "नमस्ते" we will get 6
    //       as it will include the diacritics.
    //       See: https://doc.rust-lang.org/nightly/book/ch08-02-strings.html
    let len = string.chars().count() as isize;
    let mut start = start.as_isize();

    // If start is negative and runs off the front of the string
    if len + start < 0 {
        start = 0;
    }

    // If start is negative, count from the end of the string
    let start = if start < 0 { len + start } else { start };

    if length.is_undefined() {
        Ok(Value::string(context.arena, &string[start as usize..]))
    } else {
        assert_arg!(length.is_number(), context, 3);

        let length = length.as_isize();
        if length < 0 {
            Ok(Value::string(context.arena, ""))
        } else {
            let end = if start >= 0 {
                (start + length) as usize
            } else {
                (len + start + length) as usize
            };

            let substring = string
                .chars()
                .skip(start as usize)
                .take(end - start as usize)
                .collect::<String>();

            Ok(Value::string(context.arena, &substring))
        }
    }
}

pub fn fn_contains<'a>(
    context: FunctionContext<'a, '_>,
    args: &[&'a Value<'a>],
) -> Result<&'a Value<'a>> {
    let str_value = args.first().copied().unwrap_or_else(Value::undefined);
    let token_value = args.get(1).copied().unwrap_or_else(Value::undefined);

    if str_value.is_undefined() {
        return Ok(Value::undefined());
    }

    assert_arg!(str_value.is_string(), context, 1);

    let str_value = str_value.as_str();

    // Check if token_value is a regex or string
    let contains_result = match token_value {
        Value::Regex(ref regex_literal) => {
            let regex = regex_literal.get_regex();
            regex.find_iter(&str_value).next().is_some()
        }
        Value::String(_) => {
            let token_value = token_value.as_str();
            str_value.contains(&token_value.to_string())
        }
        _ => {
            return Err(Error::T0410ArgumentNotValid(
                context.char_index,
                2,
                context.name.to_string(),
            ));
        }
    };

    Ok(Value::bool(contains_result))
}

pub fn fn_replace<'a>(
    context: FunctionContext<'a, '_>,
    args: &[&'a Value<'a>],
) -> Result<&'a Value<'a>> {
    let str_value = args.first().copied().unwrap_or_else(Value::undefined);
    let pattern_value = args.get(1).copied().unwrap_or_else(Value::undefined);
    let replacement_value = args.get(2).copied().unwrap_or_else(Value::undefined);
    let limit_value = args.get(3).copied().unwrap_or_else(Value::undefined);

    if str_value.is_undefined() {
        return Ok(Value::undefined());
    }

    if pattern_value.is_string() && pattern_value.as_str().is_empty() {
        return Err(Error::D3010EmptyPattern(context.char_index));
    }

    assert_arg!(str_value.is_string(), context, 1);

    let str_value = str_value.as_str();
    let limit_value = if limit_value.is_undefined() {
        None
    } else {
        assert_arg!(limit_value.is_number(), context, 4);
        if limit_value.as_isize().is_negative() {
            return Err(Error::D3011NegativeLimit(context.char_index));
        }
        Some(limit_value.as_isize() as usize)
    };

    // Check if pattern_value is a Regex or String and handle appropriately
    let regex = match pattern_value {
        Value::Regex(ref regex_literal) => regex_literal.get_regex(),
        Value::String(ref pattern_str) => {
            assert_arg!(replacement_value.is_string(), context, 3);
            let replacement_str = replacement_value.as_str();

            let replaced_string = if let Some(limit) = limit_value {
                str_value.replacen(&pattern_str.to_string(), &replacement_str, limit)
            } else {
                str_value.replace(&pattern_str.to_string(), &replacement_str)
            };

            return Ok(Value::string(context.arena, &replaced_string));
        }
        _ => bad_arg!(context, 2),
    };

    let mut result = String::new();
    let mut last_end = 0;

    for (replacements, m) in regex.find_iter(&str_value).enumerate() {
        if m.range().is_empty() {
            return Err(Error::D1004ZeroLengthMatch(context.char_index));
        }

        if let Some(limit) = limit_value {
            if replacements >= limit {
                break;
            }
        }

        result.push_str(&str_value[last_end..m.start()]);

        let match_str = &str_value[m.start()..m.end()];

        // Process replacement based on the replacement_value type
        let replacement_text = match replacement_value {
            Value::NativeFn { func, .. } => {
                let match_list = evaluate_match(context.arena, regex, match_str, None);

                let func_result = func(context.clone(), &[match_list])?;

                if let Value::String(ref s) = func_result {
                    s.as_str().to_string()
                } else {
                    return Err(Error::D3012InvalidReplacementType(context.char_index));
                }
            }

            func @ Value::Lambda { .. } => {
                let match_list = evaluate_match(context.arena, regex, match_str, None);

                let args = &[match_list];

                let func_result =
                    context.trampoline_evaluate_value(context.evaluate_function(func, args)?)?;

                match func_result {
                    Value::String(ref s) => s.as_str().to_string(),
                    _ => return Err(Error::D3012InvalidReplacementType(context.char_index)),
                }
            }

            Value::String(replacement_str) => {
                evaluate_replacement_string(replacement_str.as_str(), &str_value, &m)
            }

            _ => bad_arg!(context, 3),
        };

        result.push_str(&replacement_text);
        last_end = m.end();
    }

    result.push_str(&str_value[last_end..]);

    Ok(Value::string(context.arena, &result))
}

/// Parse and evaluate a replacement string.
///
/// Parsing the string is context-dependent because of an odd jsonata behavior:
/// - if $NM is a valid match group number, it is replaced with the match.
/// - if $NM is not valid, it is replaced with the match for $M followed by a literal 'N'.
///
/// This is why the `Match` object is needed.
///
/// # Parameters
/// - `replacement_str`: The replacement string to parse and evaluate.
/// - `str_value`: The complete original string, the first argument to `$replace`.
/// - `m`: The `Match` object for the current match which is being replaced.
fn evaluate_replacement_string(
    replacement_str: &str,
    str_value: &str,
    m: &regress::Match,
) -> String {
    #[derive(Debug)]
    enum S {
        Literal,
        Dollar,
        Group(u32),
        End,
    }

    let mut state = S::Literal;
    let mut acc = String::new();

    let groups: Vec<Option<Range>> = m.groups().collect();
    let mut chars = replacement_str.chars();

    loop {
        let c = chars.next();
        match (&state, c) {
            (S::Literal, Some('$')) => {
                state = S::Dollar;
            }
            (S::Literal, Some(c)) => {
                acc.push(c);
            }
            (S::Dollar, Some('$')) => {
                acc.push('$');
                state = S::Literal;
            }

            // Start parsing a group number
            (S::Dollar, Some(c)) if c.is_numeric() => {
                let digit = c
                    .to_digit(10)
                    .expect("numeric char failed to parse as digit");
                state = S::Group(digit);
            }

            // `$` followed by something other than a group number
            // (including end of string) is treated as a literal `$`
            (S::Dollar, c) => {
                acc.push('$');
                c.inspect(|c| acc.push(*c));
                state = S::Literal;
            }

            // Still parsing a group number
            (S::Group(so_far), Some(c)) if c.is_numeric() => {
                let digit = c
                    .to_digit(10)
                    .expect("numeric char failed to parse as digit");

                let next = so_far * 10 + digit;
                let groups_len = groups.len() as u32;

                // A bizarre behavior of the jsonata reference implementation is that in $NM if NM is not a
                // valid group number, it will use $N and treat M as a literal. This is not documented behavior and
                // feels like a bug, but our test cases cover it in several ways.
                if next >= groups_len {
                    if let Some(match_range) = groups.get(*so_far as usize).and_then(|x| x.as_ref())
                    {
                        str_value
                            .get(match_range.start..match_range.end)
                            .inspect(|s| acc.push_str(s));
                    } else {
                        // The capture group did not match.
                    }

                    acc.push(c);

                    state = S::Literal
                } else {
                    state = S::Group(next);
                }
            }

            // The group number is complete, so we can now process it
            (S::Group(index), c) => {
                if let Some(match_range) = groups.get(*index as usize).and_then(|x| x.as_ref()) {
                    str_value
                        .get(match_range.start..match_range.end)
                        .inspect(|s| acc.push_str(s));
                } else {
                    // The capture group did not match.
                }

                if let Some(c) = c {
                    if c == '$' {
                        state = S::Dollar;
                    } else {
                        acc.push(c);
                        state = S::Literal;
                    }
                } else {
                    state = S::End;
                }
            }
            (S::Literal, None) => {
                state = S::End;
            }

            (S::End, _) => {
                break;
            }
        }
    }
    acc
}

pub fn fn_split<'a>(
    context: FunctionContext<'a, '_>,
    args: &[&'a Value<'a>],
) -> Result<&'a Value<'a>> {
    let str_value = args.first().copied().unwrap_or_else(Value::undefined);
    let separator_value = args.get(1).copied().unwrap_or_else(Value::undefined);
    let limit_value = args.get(2).copied().unwrap_or_else(Value::undefined);

    if str_value.is_undefined() {
        return Ok(Value::undefined());
    }

    assert_arg!(str_value.is_string(), context, 1);

    let str_value = str_value.as_str();
    let separator_is_regex = match separator_value {
        Value::Regex(_) => true,
        Value::String(_) => false,
        _ => {
            return Err(Error::T0410ArgumentNotValid(
                context.char_index,
                2,
                context.name.to_string(),
            ));
        }
    };

    // Handle optional limit
    let limit = if limit_value.is_undefined() {
        None
    } else {
        assert_arg!(limit_value.is_number(), context, 3);
        if limit_value.as_f64() < 0.0 {
            return Err(Error::D3020NegativeLimit(context.char_index));
        }
        Some(limit_value.as_f64() as usize)
    };

    let substrings: Vec<String> = if separator_is_regex {
        // Regex-based split using find_iter to find matches
        let regex = match separator_value {
            Value::Regex(ref regex_literal) => regex_literal.get_regex(),
            _ => unreachable!(),
        };

        let mut results = Vec::new();
        let mut last_end = 0;
        let effective_limit = limit.unwrap_or(usize::MAX);

        for m in regex.find_iter(&str_value) {
            if results.len() >= effective_limit {
                break;
            }

            if m.start() > last_end {
                let substring = str_value[last_end..m.start()].to_string();
                results.push(substring);
            }

            last_end = m.end();
        }

        if results.len() < effective_limit {
            let remaining = str_value[last_end..].to_string();
            results.push(remaining);
        }
        results
    } else {
        // Convert separator_value to &str
        let separator_str = separator_value.as_str().to_string();
        let separator_str = separator_str.as_str();
        if separator_str.is_empty() {
            // Split into individual characters, collecting directly into a Vec<String>
            if let Some(limit) = limit {
                str_value
                    .chars()
                    .take(limit)
                    .map(|c| c.to_string())
                    .collect()
            } else {
                str_value.chars().map(|c| c.to_string()).collect()
            }
        } else if let Some(limit) = limit {
            str_value
                .split(separator_str)
                .take(limit)
                .map(|s| s.to_string())
                .collect()
        } else {
            str_value
                .split(separator_str)
                .map(|s| s.to_string())
                .collect()
        }
    };

    let result = Value::array_with_capacity(context.arena, substrings.len(), ArrayFlags::empty());
    for substring in &substrings {
        result.push(Value::string(context.arena, substring));
    }
    Ok(result)
}

pub fn fn_abs<'a>(
    context: FunctionContext<'a, '_>,
    args: &[&'a Value<'a>],
) -> Result<&'a Value<'a>> {
    let arg = args.first().copied().unwrap_or_else(Value::undefined);

    if arg.is_undefined() {
        return Ok(Value::undefined());
    }

    assert_arg!(arg.is_number(), context, 1);

    Ok(Value::number(context.arena, arg.as_f64().abs()))
}

pub fn fn_floor<'a>(
    context: FunctionContext<'a, '_>,
    args: &[&'a Value<'a>],
) -> Result<&'a Value<'a>> {
    let arg = args.first().copied().unwrap_or_else(Value::undefined);

    if arg.is_undefined() {
        return Ok(Value::undefined());
    }

    assert_arg!(arg.is_number(), context, 1);

    Ok(Value::number(context.arena, arg.as_f64().floor()))
}

pub fn fn_ceil<'a>(
    context: FunctionContext<'a, '_>,
    args: &[&'a Value<'a>],
) -> Result<&'a Value<'a>> {
    let arg = args.first().copied().unwrap_or_else(Value::undefined);

    if arg.is_undefined() {
        return Ok(Value::undefined());
    }

    assert_arg!(arg.is_number(), context, 1);

    Ok(Value::number(context.arena, arg.as_f64().ceil()))
}

pub fn fn_lookup_internal<'a>(
    context: FunctionContext<'a, '_>,
    input: &'a Value<'a>,
    key: &str,
) -> &'a Value<'a> {
    match input {
        Value::Array { .. } => {
            let result = Value::array(context.arena, ArrayFlags::SEQUENCE);

            for input in input.members() {
                let res = fn_lookup_internal(context.clone(), input, key);
                match res {
                    Value::Undefined => {}
                    Value::Array { .. } => {
                        res.members().for_each(|item| result.push(item));
                    }
                    _ => result.push(res),
                };
            }

            result
        }
        Value::Object(..) => input.get_entry(key),
        _ => Value::undefined(),
    }
}

pub fn fn_lookup<'a>(
    context: FunctionContext<'a, '_>,
    args: &[&'a Value<'a>],
) -> Result<&'a Value<'a>> {
    let input = args.first().copied().unwrap_or_else(Value::undefined);
    let key = args.get(1).copied().unwrap_or_else(Value::undefined);
    assert_arg!(key.is_string(), context, 2);
    Ok(fn_lookup_internal(context.clone(), input, &key.as_str()))
}

pub fn fn_count<'a>(
    context: FunctionContext<'a, '_>,
    args: &[&'a Value<'a>],
) -> Result<&'a Value<'a>> {
    max_args!(context, args, 1);

    let count = match args.first() {
        Some(Value::Array(a, _)) => a.len() as f64,
        Some(Value::Undefined) => 0.0,
        Some(_) => 1.0,
        None => 0.0,
    };

    Ok(Value::number(context.arena, count))
}

pub fn fn_max<'a>(
    context: FunctionContext<'a, '_>,
    args: &[&'a Value<'a>],
) -> Result<&'a Value<'a>> {
    max_args!(context, args, 1);

    let arg = args.first().copied().unwrap_or_else(Value::undefined);

    // $max(undefined) and $max([]) return undefined
    if arg.is_undefined() || (arg.is_array() && arg.is_empty()) {
        return Ok(Value::undefined());
    }

    let arr = Value::wrap_in_array_if_needed(context.arena, arg, ArrayFlags::empty());

    let mut max = f64::MIN;

    for member in arr.members() {
        assert_array_of_type!(member.is_number(), context, 1, "number");
        max = f64::max(max, member.as_f64());
    }
    Ok(Value::number(context.arena, max))
}

pub fn fn_min<'a>(
    context: FunctionContext<'a, '_>,
    args: &[&'a Value<'a>],
) -> Result<&'a Value<'a>> {
    max_args!(context, args, 1);

    let arg = args.first().copied().unwrap_or_else(Value::undefined);

    // $min(undefined) and $min([]) return undefined
    if arg.is_undefined() || (arg.is_array() && arg.is_empty()) {
        return Ok(Value::undefined());
    }

    let arr = Value::wrap_in_array_if_needed(context.arena, arg, ArrayFlags::empty());

    let mut min = f64::MAX;

    for member in arr.members() {
        assert_array_of_type!(member.is_number(), context, 1, "number");
        min = f64::min(min, member.as_f64());
    }
    Ok(Value::number(context.arena, min))
}

pub fn fn_sum<'a>(
    context: FunctionContext<'a, '_>,
    args: &[&'a Value<'a>],
) -> Result<&'a Value<'a>> {
    max_args!(context, args, 1);

    let arg = args.first().copied().unwrap_or_else(Value::undefined);

    // $sum(undefined) returns undefined
    if arg.is_undefined() {
        return Ok(Value::undefined());
    }

    let arr = Value::wrap_in_array_if_needed(context.arena, arg, ArrayFlags::empty());

    let mut sum = 0.0;

    for member in arr.members() {
        assert_array_of_type!(member.is_number(), context, 1, "number");
        sum += member.as_f64();
    }
    Ok(Value::number(context.arena, sum))
}

pub fn fn_number<'a>(
    context: FunctionContext<'a, '_>,
    args: &[&'a Value<'a>],
) -> Result<&'a Value<'a>> {
    max_args!(context, args, 1);

    let arg = args.first().copied().unwrap_or_else(Value::undefined);

    match arg {
        Value::Undefined => Ok(Value::undefined()),
        Value::Number(..) => Ok(arg),
        Value::Bool(true) => Ok(Value::number(context.arena, 1)),
        Value::Bool(false) => Ok(Value::number(context.arena, 0)),
        Value::String(s) => {
            let result: f64 = s
                .parse()
                .map_err(|_e| Error::D3030NonNumericCast(context.char_index, arg.to_string()))?;

            if !result.is_nan() && !result.is_infinite() {
                Ok(Value::number(context.arena, result))
            } else {
                Ok(Value::undefined())
            }
        }
        _ => bad_arg!(context, 1),
    }
}

pub fn fn_random<'a>(
    context: FunctionContext<'a, '_>,
    args: &[&'a Value<'a>],
) -> Result<&'a Value<'a>> {
    max_args!(context, args, 0);

    let v: f32 = rand::thread_rng().gen();
    Ok(Value::number(context.arena, v))
}

pub fn fn_now<'a>(
    context: FunctionContext<'a, '_>,
    args: &[&'a Value<'a>],
) -> Result<&'a Value<'a>> {
    max_args!(context, args, 2);

    let now = Utc::now();

    let (picture, timezone) = match args {
        [picture, timezone] => (picture.as_str(), timezone.as_str()),
        [picture] => (picture.as_str(), Cow::Borrowed("")),
        [] => (Cow::Borrowed(""), Cow::Borrowed("")),
        _ => return Ok(Value::string(context.arena, "")),
    };

    if picture.is_empty() && timezone.is_empty() {
        return Ok(Value::string(
            context.arena,
            &now.to_rfc3339_opts(chrono::SecondsFormat::Millis, true),
        ));
    }

    let adjusted_time = if !timezone.is_empty() {
        parse_timezone_offset(&timezone)
            .map(|offset| now.with_timezone(&offset))
            .ok_or_else(|| Error::T0410ArgumentNotValid(2, 1, context.name.to_string()))?
    } else {
        now.into()
    };

    // If a valid picture is provided, format the time accordingly
    if !picture.is_empty() {
        // Handle the Result<String, Error> from format_custom_date
        let formatted_date = format_custom_date(&adjusted_time, &picture)?;
        return Ok(Value::string(context.arena, &formatted_date));
    }

    // Return an empty string if the picture is empty but a valid timezone is provided
    Ok(Value::string(context.arena, ""))
}

pub fn fn_exists<'a>(
    context: FunctionContext<'a, '_>,
    args: &[&'a Value<'a>],
) -> Result<&'a Value<'a>> {
    min_args!(context, args, 1);
    max_args!(context, args, 1);

    let arg = args.first().copied().unwrap_or_else(Value::undefined);

    match arg {
        Value::Undefined => Ok(Value::bool(false)),
        _ => Ok(Value::bool(true)),
    }
}

pub fn from_millis<'a>(
    context: FunctionContext<'a, '_>,
    args: &[&'a Value<'a>],
) -> Result<&'a Value<'a>> {
    let arr = args.first().copied().unwrap_or_else(Value::undefined);

    if arr.is_undefined() {
        return Ok(Value::undefined());
    }

    max_args!(context, args, 3);
    assert_arg!(args[0].is_number(), context, 1);

    let millis = args[0].as_f64() as i64;

    let Some(timestamp) = Utc.timestamp_millis_opt(millis).single() else {
        bad_arg!(context, 1);
    };

    let (picture, timezone) = match args {
        [_, picture, timezone] if picture.is_undefined() => {
            assert_arg!(timezone.is_string(), context, 3);
            (Cow::Borrowed(""), timezone.as_str())
        }
        [_, picture, timezone] => {
            assert_arg!(picture.is_string(), context, 2);
            assert_arg!(timezone.is_string(), context, 3);
            (picture.as_str(), timezone.as_str())
        }
        [_, picture] => {
            assert_arg!(picture.is_string(), context, 2);
            (picture.as_str(), Cow::Borrowed(""))
        }
        _ => (Cow::Borrowed(""), Cow::Borrowed("")),
    };

    // Handle default case: ISO 8601 format in UTC
    if picture.is_empty() && timezone.is_empty() {
        return Ok(Value::string(
            context.arena,
            &timestamp.to_rfc3339_opts(chrono::SecondsFormat::Millis, true),
        ));
    }

    // Check for balanced brackets in the picture string
    if let Err(err) = check_balanced_brackets(&picture) {
        return Err(Error::D3135PictureStringNoClosingBracketError(err));
    }

    let adjusted_time = if !timezone.is_empty() {
        parse_timezone_offset(&timezone)
            .map(|offset| timestamp.with_timezone(&offset))
            .ok_or_else(|| Error::T0410ArgumentNotValid(0, 1, context.name.to_string()))?
    } else {
        timestamp.into()
    };

    // If a picture is provided, format the timestamp accordingly
    if !picture.is_empty() {
        // Call format_custom_date and handle its result
        let formatted_result = format_custom_date(&adjusted_time, &picture)?;

        return Ok(Value::string(context.arena, &formatted_result));
    }

    // Return ISO 8601 if only timezone is provided
    Ok(Value::string(
        context.arena,
        &adjusted_time.to_rfc3339_opts(chrono::SecondsFormat::Millis, true),
    ))
}

pub fn fn_millis<'a>(
    context: FunctionContext<'a, '_>,
    args: &[&'a Value<'a>],
) -> Result<&'a Value<'a>> {
    max_args!(context, args, 0);

    let timestamp = SystemTime::now()
        .duration_since(UNIX_EPOCH)
        .expect("Time went backwards");

    Ok(Value::number_from_u128(
        context.arena,
        timestamp.as_millis(),
    )?)
}

pub fn fn_uuid<'a>(
    context: FunctionContext<'a, '_>,
    args: &[&'a Value<'a>],
) -> Result<&'a Value<'a>> {
    max_args!(context, args, 0);

    Ok(Value::string(
        context.arena,
        Uuid::new_v4().to_string().as_str(),
    ))
}

pub fn to_millis<'a>(
    context: FunctionContext<'a, '_>,
    args: &[&'a Value<'a>],
) -> Result<&'a Value<'a>> {
    let arr: &Value<'a> = args.first().copied().unwrap_or_else(Value::undefined);

    if arr.is_undefined() {
        return Ok(Value::undefined());
    }

    max_args!(context, args, 2);
    assert_arg!(args[0].is_string(), context, 1);

    // Extract the timestamp string
    let timestamp_str = args[0].as_str();
    if timestamp_str.is_empty() {
        return Ok(Value::undefined());
    }

    // Extract the optional picture string
    let picture = match args {
        [_, picture] if picture.is_undefined() => Cow::Borrowed(""),
        [_, picture] => {
            assert_arg!(picture.is_string(), context, 2);
            picture.as_str()
        }
        _ => Cow::Borrowed(""),
    };

    // Handle different formats using a match handler function
    match parse_custom_format(&timestamp_str, &picture) {
        Some(millis) => Ok(Value::number(context.arena, millis as f64)),
        None => Ok(Value::undefined()),
    }
}

pub fn fn_zip<'a>(
    context: FunctionContext<'a, '_>,
    args: &[&'a Value<'a>],
) -> Result<&'a Value<'a>> {
    // Check for null or undefined values in the arguments
    if args.iter().any(|arg| arg.is_null() || arg.is_undefined()) {
        return Ok(Value::array(context.arena, ArrayFlags::empty()));
    }

    let arrays: Vec<&bumpalo::collections::Vec<'a, &'a Value<'a>>> = args
        .iter()
        .filter_map(|arg| match *arg {
            Value::Array(arr, _) => Some(arr),
            _ => None,
        })
        .collect();

    if arrays.is_empty() {
        let result: bumpalo::collections::Vec<&Value<'a>> =
            args.iter().copied().collect_in(context.arena);

        let outer_array =
            Value::array_from(context.arena, result, ArrayFlags::empty()) as &Value<'a>;

        let outer_array_alloc: bumpalo::collections::Vec<&Value<'a>> =
            bumpalo::vec![in context.arena; outer_array];

        return Ok(Value::array_from(
            context.arena,
            outer_array_alloc,
            ArrayFlags::empty(),
        ));
    }

    let min_length = arrays.iter().map(|arr| arr.len()).min().unwrap_or(0);
    let mut iterators: Vec<_> = arrays
        .iter()
        .map(|arr| arr.iter().take(min_length))
        .collect();

    // Use an iterator of zipping all the array iterators and collect the result in bumpalo
    let result: bumpalo::collections::Vec<&Value<'a>> = std::iter::repeat(())
        .take(min_length)
        .map(|_| {
            let zipped: bumpalo::collections::Vec<&Value<'a>> = iterators
                .iter_mut()
                .map(|it| *it.next().unwrap()) // Dereference here to get `&Value<'a>`
                .collect_in(context.arena);

            // Allocate the zipped tuple as a new array in the bumpalo arena
            context
                .arena
                .alloc(Value::Array(zipped, ArrayFlags::empty())) as &Value<'a>
        })
        .collect_in(context.arena);

    // Return the final result array created from the zipped arrays
    Ok(Value::array_from(
        context.arena,
        result,
        ArrayFlags::empty(),
    ))
}

pub fn single<'a>(
    context: FunctionContext<'a, '_>,
    args: &[&'a Value<'a>],
) -> Result<&'a Value<'a>> {
    max_args!(context, args, 2);

    let arr: &Value<'a> = args.first().copied().unwrap_or_else(Value::undefined);
    if arr.is_undefined() {
        return Ok(Value::undefined());
    }

    let func = args
        .get(1)
        .filter(|f| f.is_function())
        .copied()
        .unwrap_or_else(|| {
            // Default function that always returns true
            context
                .arena
                .alloc(Value::nativefn(context.arena, "default_true", 1, |_, _| {
                    Ok(&Value::Bool(true))
                }))
        });

    if !arr.is_array() {
        let res = context.evaluate_function(func, &[arr])?;
        return if res.as_bool() {
            Ok(arr)
        } else {
            Err(Error::D3139Error(
                "No value matched the predicate.".to_string(),
            ))
        };
    }

    if let Value::Array(elements, _) = arr {
        let mut result: Option<&'a Value<'a>> = None;

        for (index, entry) in elements.iter().enumerate() {
            let res = context.evaluate_function(
                func,
                &[entry, Value::number(context.arena, index as f64), arr],
            )?;

            if res.as_bool() {
                if result.is_some() {
                    return Err(Error::D3138Error(format!(
                        "More than one value matched the predicate at index {}",
                        index
                    )));
                } else {
                    result = Some(entry);
                }
            }
        }

        result.ok_or_else(|| Error::D3139Error("No values matched the predicate.".to_string()))
    } else {
        Err(Error::T0410ArgumentNotValid(0, 2, context.name.to_string()))
    }
}

pub fn fn_assert<'a>(
    context: FunctionContext<'a, '_>,
    args: &[&'a Value<'a>],
) -> Result<&'a Value<'a>> {
    let condition = args.first().copied().unwrap_or_else(Value::undefined);
    let message = args.get(1).copied().unwrap_or_else(Value::undefined);

    assert_arg!(condition.is_bool(), context, 1);

    if let Value::Bool(false) = condition {
        Err(Error::D3141Assert(if message.is_string() {
            message.as_str().to_string()
        } else {
            "$assert() statement failed".to_string()
        }))
    } else {
        Ok(Value::undefined())
    }
}

pub fn fn_error<'a>(
    context: FunctionContext<'a, '_>,
    args: &[&'a Value<'a>],
) -> Result<&'a Value<'a>> {
    let message = args.first().copied().unwrap_or_else(Value::undefined);

    assert_arg!(message.is_undefined() || message.is_string(), context, 1);

    Err(Error::D3137Error(if message.is_string() {
        message.as_str().to_string()
    } else {
        "$error() function evaluated".to_string()
    }))
}

pub fn fn_length<'a>(
    context: FunctionContext<'a, '_>,
    args: &[&'a Value<'a>],
) -> Result<&'a Value<'a>> {
    max_args!(context, args, 1);

    let arg1 = args.first().copied().unwrap_or_else(Value::undefined);

    if arg1.is_undefined() {
        return Ok(Value::undefined());
    }

    assert_arg!(arg1.is_string(), context, 1);

    Ok(Value::number(
        context.arena,
        arg1.as_str().chars().count() as f64,
    ))
}

pub fn fn_sqrt<'a>(
    context: FunctionContext<'a, '_>,
    args: &[&'a Value<'a>],
) -> Result<&'a Value<'a>> {
    max_args!(context, args, 1);
    let arg1 = args.first().copied().unwrap_or_else(Value::undefined);

    if arg1.is_undefined() {
        return Ok(Value::undefined());
    }

    assert_arg!(arg1.is_number(), context, 1);

    let n = arg1.as_f64();
    if n.is_sign_negative() {
        Err(Error::D3060SqrtNegative(context.char_index, n.to_string()))
    } else {
        Ok(Value::number(context.arena, n.sqrt()))
    }
}

pub fn fn_power<'a>(
    context: FunctionContext<'a, '_>,
    args: &[&'a Value<'a>],
) -> Result<&'a Value<'a>> {
    max_args!(context, args, 2);

    let number = args.first().copied().unwrap_or_else(Value::undefined);
    let exp = args.get(1).copied().unwrap_or_else(Value::undefined);

    if number.is_undefined() {
        return Ok(Value::undefined());
    }

    assert_arg!(number.is_number(), context, 1);
    assert_arg!(exp.is_number(), context, 2);

    let result = number.as_f64().powf(exp.as_f64());

    if !result.is_finite() {
        Err(Error::D3061PowUnrepresentable(
            context.char_index,
            number.to_string(),
            exp.to_string(),
        ))
    } else {
        Ok(Value::number(context.arena, result))
    }
}

pub fn fn_reverse<'a>(
    context: FunctionContext<'a, '_>,
    args: &[&'a Value<'a>],
) -> Result<&'a Value<'a>> {
    max_args!(context, args, 1);

    let arr = args.first().copied().unwrap_or_else(Value::undefined);

    if arr.is_undefined() {
        return Ok(Value::undefined());
    }

    assert_arg!(arr.is_array(), context, 1);

    let result = Value::array_with_capacity(context.arena, arr.len(), ArrayFlags::empty());
    arr.members().rev().for_each(|member| result.push(member));
    Ok(result)
}

#[allow(clippy::mutable_key_type)]
pub fn fn_distinct<'a>(
    context: FunctionContext<'a, '_>,
    args: &[&'a Value<'a>],
) -> Result<&'a Value<'a>> {
    max_args!(context, args, 1);

    let arr = args.first().copied().unwrap_or_else(Value::undefined);
    if !arr.is_array() || arr.len() <= 1 {
        return Ok(arr);
    }

    let result = Value::array_with_capacity(context.arena, arr.len(), ArrayFlags::empty());
    let mut set = HashSet::new();
    for member in arr.members() {
        if set.contains(member) {
            continue;
        }
        set.insert(member);
        result.push(member);
    }

    Ok(result)
}

pub fn fn_join<'a>(
    context: FunctionContext<'a, '_>,
    args: &[&'a Value<'a>],
) -> Result<&'a Value<'a>> {
    max_args!(context, args, 2);
    let strings = args.first().copied().unwrap_or_else(Value::undefined);

    if strings.is_undefined() {
        return Ok(Value::undefined());
    }

    if strings.is_string() {
        return Ok(strings);
    }

    assert_array_of_type!(strings.is_array(), context, 1, "string");

    let separator = args.get(1).copied().unwrap_or_else(Value::undefined);
    assert_arg!(
        separator.is_undefined() || separator.is_string(),
        context,
        2
    );

    let separator = if separator.is_string() {
        separator.as_str()
    } else {
        "".into()
    };

    let mut result = String::with_capacity(1024);
    for (index, member) in strings.members().enumerate() {
        assert_array_of_type!(member.is_string(), context, 1, "string");
        result.push_str(member.as_str().borrow());
        if index != strings.len() - 1 {
            result.push_str(&separator);
        }
    }

    Ok(Value::string(context.arena, &result))
}

pub fn fn_sort<'a, 'e>(
    context: FunctionContext<'a, 'e>,
    args: &[&'a Value<'a>],
) -> Result<&'a Value<'a>> {
    max_args!(context, args, 2);

    let arr = args.first().copied().unwrap_or_else(Value::undefined);

    if arr.is_undefined() {
        return Ok(Value::undefined());
    }

    if !arr.is_array() || arr.len() <= 1 {
        return Ok(Value::wrap_in_array_if_needed(
            context.arena,
            arr,
            ArrayFlags::empty(),
        ));
    }

    // TODO: This is all a bit inefficient, copying Vecs of references around, but
    // at least it's just references.

    let unsorted = arr.members().collect::<Vec<&'a Value<'a>>>();
    let sorted = if args.get(1).is_none() {
        merge_sort(
            unsorted,
            &|a: &'a Value<'a>, b: &'a Value<'a>| match (a, b) {
                (Value::Number(a), Value::Number(b)) => Ok(a > b),
                (Value::String(a), Value::String(b)) => Ok(a > b),
                _ => Err(Error::D3070InvalidDefaultSort(context.char_index)),
            },
        )?
    } else {
        let comparator = args.get(1).copied().unwrap_or_else(Value::undefined);
        assert_arg!(comparator.is_function(), context, 2);
        merge_sort(unsorted, &|a: &'a Value<'a>, b: &'a Value<'a>| {
            let result = context.evaluate_function(comparator, &[a, b])?;
            Ok(result.is_truthy())
        })?
    };

    let result = Value::array_with_capacity(context.arena, sorted.len(), arr.get_flags());
    sorted.iter().for_each(|member| result.push(member));

    Ok(result)
}

pub fn merge_sort<'a, F>(items: Vec<&'a Value<'a>>, comp: &F) -> Result<Vec<&'a Value<'a>>>
where
    F: Fn(&'a Value<'a>, &'a Value<'a>) -> Result<bool>,
{
    fn merge_iter<'a, F>(
        result: &mut Vec<&'a Value<'a>>,
        left: &[&'a Value<'a>],
        right: &[&'a Value<'a>],
        comp: &F,
    ) -> Result<()>
    where
        F: Fn(&'a Value<'a>, &'a Value<'a>) -> Result<bool>,
    {
        if left.is_empty() {
            result.extend(right);
            Ok(())
        } else if right.is_empty() {
            result.extend(left);
            Ok(())
        } else if comp(left[0], right[0])? {
            result.push(right[0]);
            merge_iter(result, left, &right[1..], comp)
        } else {
            result.push(left[0]);
            merge_iter(result, &left[1..], right, comp)
        }
    }

    fn merge<'a, F>(
        left: &[&'a Value<'a>],
        right: &[&'a Value<'a>],
        comp: &F,
    ) -> Result<Vec<&'a Value<'a>>>
    where
        F: Fn(&'a Value<'a>, &'a Value<'a>) -> Result<bool>,
    {
        let mut merged = Vec::with_capacity(left.len() + right.len());
        merge_iter(&mut merged, left, right, comp)?;
        Ok(merged)
    }

    if items.len() <= 1 {
        return Ok(items);
    }
    let middle = (items.len() as f64 / 2.0).floor() as usize;
    let (left, right) = items.split_at(middle);
    let left = merge_sort(left.to_vec(), comp)?;
    let right = merge_sort(right.to_vec(), comp)?;
    merge(&left, &right, comp)
}

pub fn fn_base64_encode<'a>(
    context: FunctionContext<'a, '_>,
    args: &[&'a Value<'a>],
) -> Result<&'a Value<'a>> {
    max_args!(context, args, 1);
    let arg = args.first().copied().unwrap_or_else(Value::undefined);
    if arg.is_undefined() {
        return Ok(Value::undefined());
    }
    assert_arg!(arg.is_string(), context, 1);

    let base64 = base64::engine::general_purpose::STANDARD;

    let encoded = base64.encode(arg.as_str().as_bytes());

    Ok(Value::string(context.arena, &encoded))
}

pub fn fn_base64_decode<'a>(
    context: FunctionContext<'a, '_>,
    args: &[&'a Value<'a>],
) -> Result<&'a Value<'a>> {
    max_args!(context, args, 1);
    let arg = args.first().copied().unwrap_or_else(Value::undefined);
    if arg.is_undefined() {
        return Ok(Value::undefined());
    }
    assert_arg!(arg.is_string(), context, 1);

    let base64 = base64::engine::general_purpose::STANDARD;

    let decoded = base64.decode(arg.as_str().as_bytes());
    let data = decoded.map_err(|e| Error::D3137Error(e.to_string()))?;
    let decoded = String::from_utf8(data).map_err(|e| Error::D3137Error(e.to_string()))?;

    Ok(Value::string(context.arena, &decoded))
}

pub fn fn_round<'a>(
    context: FunctionContext<'a, '_>,
    args: &[&'a Value<'a>],
) -> Result<&'a Value<'a>> {
    max_args!(context, args, 2);
    let number = &args[0];
    if number.is_undefined() {
        return Ok(Value::undefined());
    }
    assert_arg!(number.is_number(), context, 1);

    let precision = if let Some(precision) = args.get(1) {
        assert_arg!(precision.is_integer(), context, 2);
        precision.as_isize()
    } else {
        0
    };

    let num = multiply_by_pow10(number.as_f64(), precision)?;
    let num = num.round_ties_even();
    let num = multiply_by_pow10(num, -precision)?;

    Ok(Value::number(context.arena, num))
}

fn is_array_of_strings(value: &Value) -> bool {
    if let Value::Array(elements, _) = value {
        elements.iter().all(|v| v.is_string())
    } else {
        false
    }
}

pub fn fn_reduce<'a>(
    context: FunctionContext<'a, '_>,
    args: &[&'a Value<'a>],
) -> Result<&'a Value<'a>> {
    max_args!(context, args, 3);

    if args.len() < 2 {
        return Err(Error::T0410ArgumentNotValid(0, 2, context.name.to_string()));
    }

    let original_value = args[0];
    let func = args[1];
    let init = args.get(2).copied();

    if func.is_function() && func.arity() < 2 {
        return Err(Error::D3050SecondArguement(context.name.to_string()));
    }

    if !original_value.is_array() {
        if original_value.is_number() {
            return Ok(original_value);
        }

        if original_value.is_string() {
            return Ok(original_value);
        }

        return Ok(Value::undefined());
    }

    let (elements, _extra_field) = match original_value {
        Value::Array(elems, extra) => (elems, extra),
        _ => return Err(Error::D3050SecondArguement(context.name.to_string())),
    };

    if elements.is_empty() {
        return Ok(init.unwrap_or_else(|| Value::undefined()));
    }

    if !func.is_function() {
        return Err(Error::T0410ArgumentNotValid(1, 1, context.name.to_string()));
    }

    let mut accumulator = init.unwrap_or_else(|| elements[0]);

    let has_init_value = init.is_some();
    let is_non_single_array_of_strings = is_array_of_strings(original_value) && elements.len() > 1;

    let start_index = if has_init_value || is_non_single_array_of_strings {
        0
    } else {
        1
    };

    for (index, value) in elements[start_index..].iter().enumerate() {
        let index_value = Value::number(context.arena, index as f64);

        let result =
            context.evaluate_function(func, &[accumulator, value, index_value, original_value]);

        match result {
            Ok(new_accumulator) => {
                accumulator = new_accumulator;
            }
            Err(_) => {
                return Err(Error::T0410ArgumentNotValid(1, 1, context.name.to_string()));
            }
        }
    }

    Ok(accumulator)
}

// We need to do this multiplication by powers of 10 in a string to avoid
// floating point precision errors which will affect the rounding algorithm
fn multiply_by_pow10(num: f64, pow: isize) -> Result<f64> {
    let num_str = format!("{}e{}", num, pow);
    num_str
        .parse::<f64>()
        .map_err(|e| Error::D3137Error(e.to_string()))
}

pub fn fn_pad<'a>(
    context: FunctionContext<'a, '_>,
    args: &[&'a Value<'a>],
) -> Result<&'a Value<'a>> {
    let str_value = args.first().copied().unwrap_or_else(Value::undefined);
    if !str_value.is_string() {
        return Ok(Value::undefined());
    }

    let width_value = args.get(1).copied().unwrap_or_else(Value::undefined);
    if !width_value.is_number() {
        return Ok(Value::undefined());
    }

    let str_to_pad = str_value.as_str(); // as_str returns Cow<'_, str>

    let width_i64 = width_value.as_f64().round() as i64;
    let width = width_i64.unsigned_abs() as usize;
    let is_right_padding = width_i64 > 0; // Positive width means right padding

    let pad_char = args
        .get(2)
        .map(|v| v.as_str())
        .filter(|c| !c.is_empty())
        .unwrap_or(Cow::Borrowed(" "));

    let pad_length = width.saturating_sub(str_to_pad.chars().count());

    // Early return if no padding is needed
    if pad_length == 0 {
        return Ok(Value::string(context.arena, &str_to_pad));
    }

    let padding = pad_char
        .chars()
        .cycle()
        .take(pad_length)
        .collect::<String>();

    // Depending on whether it's right or left padding, append or prepend the padding
    let result = if is_right_padding {
        format!("{}{}", str_to_pad, padding)
    } else {
        format!("{}{}", padding, str_to_pad)
    };

    Ok(Value::string(context.arena, &result))
}

pub fn fn_match<'a>(
    context: FunctionContext<'a, '_>,
    args: &[&'a Value<'a>],
) -> Result<&'a Value<'a>> {
    let value_to_validate = match args.first().copied() {
        Some(val) if !val.is_undefined() => val,
        _ => return Ok(Value::undefined()),
    };
    assert_arg!(value_to_validate.is_string(), context, 1);

    let pattern_value = match args.get(1).copied() {
        Some(val) => val,
        _ => return Err(Error::D3010EmptyPattern(context.char_index)),
    };

    let regex_literal = match pattern_value {
        Value::Regex(ref regex_literal) => regex_literal,
        Value::String(ref s) => {
            let regex = RegexLiteral::new(s.as_str(), false, false)
                .map_err(|_| Error::D3010EmptyPattern(context.char_index))?;
            &*context.arena.alloc(regex)
        }
        _ => return Err(Error::D3010EmptyPattern(context.char_index)),
    };

    let limit = args.get(2).and_then(|val| {
        if val.is_number() {
            Some(val.as_f64() as usize)
        } else {
            None
        }
    });

    Ok(evaluate_match(
        context.arena,
        regex_literal.get_regex(),
        &value_to_validate.as_str(),
        limit,
    ))
}

/// An inner helper which evaluates the `$match` function.
///
/// The return value is a Value::Array which looks like:
///
/// [
///   {
///     "match": "ab",
///     "index": 0,
///     "groups": ["b"]
///   },
///   {
///     "match": "abb",
///     "index": 2,
///     "groups": ["bb"]
///   },
///   {
///     "match": "abb",
///     "index": 5,
///     "groups": ["bb" ]
///   }
/// ]
fn evaluate_match<'a>(
    arena: &'a Bump,
    regex: &Regex,
    input_str: &str,
    limit: Option<usize>,
) -> &'a Value<'a> {
    let limit = limit.unwrap_or(usize::MAX);

    let key_match = BumpString::from_str_in("match", arena);
    let key_index = BumpString::from_str_in("index", arena);
    let key_groups = BumpString::from_str_in("groups", arena);

    let mut matches: bumpalo::collections::Vec<&Value<'a>> =
        bumpalo::collections::Vec::new_in(arena);

    for (i, m) in regex.find_iter(input_str).enumerate() {
        if i >= limit {
            break;
        }

        let matched_text = &input_str[m.start()..m.end()];
        let match_str = arena.alloc(Value::string(arena, matched_text));

        let index_val = arena.alloc(Value::number(arena, i as f64));

        // Extract capture groups as values
        let capture_groups = m
            .groups()
            .filter_map(|group| group.map(|range| &input_str[range.start..range.end]))
            .map(|s| BumpString::from_str_in(s, arena))
            .map(|s| &*arena.alloc(Value::String(s)))
            // Skip the first group which is the entire match
            .skip(1);

        let group_vec = BumpVec::from_iter_in(capture_groups, arena);

        let groups_val = arena.alloc(Value::Array(group_vec, ArrayFlags::empty()));

        let mut match_obj: HashMap<BumpString, &Value<'a>, DefaultHashBuilder, &Bump> =
            HashMap::with_capacity_and_hasher_in(3, DefaultHashBuilder::default(), arena);
        match_obj.insert(key_match.clone(), match_str);
        match_obj.insert(key_index.clone(), index_val);
        match_obj.insert(key_groups.clone(), groups_val);

        matches.push(arena.alloc(Value::Object(match_obj)));
    }

<<<<<<< HEAD
    Ok(context
        .arena
        .alloc(Value::Array(matches, ArrayFlags::empty())))
}

pub fn fn_eval<'a>(
    context: FunctionContext<'a, '_>,
    args: &[&'a Value<'a>],
) -> Result<&'a Value<'a>> {
    max_args!(context, args, 2);

    let expr = args.first().copied().unwrap_or_else(Value::undefined);

    if expr.is_null() {
        Ok(Value::null(context.arena))
    } else if expr.is_undefined() || !expr.is_string() {
        Ok(Value::undefined())
    } else {
        let expr_str = expr.as_str();
        if expr_str.is_empty() {
            Ok(Value::null(context.arena))
        } else {
            let override_context = args.get(1).copied().unwrap_or(context.input);
            preprocess_and_eval_jsonata(&context, &expr_str, override_context)
                .or_else(|_| Ok(Value::undefined()))
        }
    }
}

fn preprocess_and_eval_jsonata<'a>(
    context: &FunctionContext<'a, '_>,
    expr_str: &str,
    override_context: &'a Value<'a>,
) -> Result<&'a Value<'a>> {
    // Check if the input contains embedded JSONata expressions like $string(2)
    let preprocessed_str = preprocess_jsonata_expressions(context, expr_str, override_context)?;

    // Now attempt to parse the preprocessed string as JSON
    match serde_json::from_str::<JsonValue>(&preprocessed_str) {
        Ok(parsed_json) => {
            // Traverse and evaluate JSONata expressions inside the parsed JSON
            traverse_and_eval_json(context, &parsed_json, override_context)
        }
        Err(_) => {
            // If JSON parsing fails, treat it as a JSONata expression
            match evaluate_jsonata_expression(context.clone(), expr_str, &[override_context]) {
                Some(result) => Ok(result),
                None => Ok(Value::undefined()),
            }
        }
    }
}

fn preprocess_jsonata_expressions<'a>(
    context: &FunctionContext<'a, '_>,
    expr_str: &str,
    override_context: &'a Value<'a>,
) -> Result<String> {
    let re = regress::Regex::new(r"\$string\((\d+)\)")
        .map_err(|e| Error::S0303InvalidRegex(context.char_index, e.to_string()))?;

    let mut result_str = String::new();
    let mut last_end = 0;

    for m in re.find_iter(expr_str) {
        let match_str = &expr_str[m.start()..m.end()];

        let group_start = match_str
            .find('(')
            .ok_or(Error::S0302UnterminatedRegex(context.char_index))?
            + 1;
        let group_end = match_str
            .find(')')
            .ok_or(Error::S0302UnterminatedRegex(context.char_index))?;
        let arg = &match_str[group_start..group_end];

        let expression = format!("$string({})", arg);

        let replacement =
            match evaluate_jsonata_expression(context.clone(), &expression, &[override_context]) {
                Some(Value::String(s)) => format!("\"{}\"", s),
                Some(Value::Number(n)) => n.to_string(),
                Some(Value::Bool(b)) => b.to_string(),
                Some(Value::Null) => "null".to_string(),
                _ => "null".to_string(),
            };

        result_str.push_str(&expr_str[last_end..m.start()]);
        result_str.push_str(&replacement);
        last_end = m.end();
    }

    result_str.push_str(&expr_str[last_end..]);
    Ok(result_str)
}

fn traverse_and_eval_json<'a>(
    context: &FunctionContext<'a, '_>,
    json: &JsonValue,
    override_context: &'a Value<'a>,
) -> Result<&'a Value<'a>> {
    match json {
        JsonValue::Null => Ok(context.arena.alloc(Value::Null)),
        JsonValue::Bool(b) => Ok(context.arena.alloc(Value::Bool(*b))),
        JsonValue::Number(n) => {
            if let Some(i) = n.as_i64() {
                Ok(context.arena.alloc(Value::Number(i as f64)))
            } else if let Some(f) = n.as_f64() {
                Ok(context.arena.alloc(Value::Number(f)))
            } else {
                Ok(context.arena.alloc(Value::Undefined))
            }
        }
        JsonValue::String(s) => {
            if s.starts_with('$') {
                evaluate_jsonata_expression(context.clone(), s, &[override_context])
                    .ok_or_else(|| Error::D3137Error("JSONata expression failed".to_string()))
            } else {
                Ok(context
                    .arena
                    .alloc(Value::String(bumpalo::collections::String::from_str_in(
                        s,
                        context.arena,
                    ))))
            }
        }
        JsonValue::Array(arr) => {
            let array_values: Result<BumpVec<'a, &'a Value<'a>>> = arr
                .iter()
                .map(|v| traverse_and_eval_json(context, v, override_context))
                .collect_in(context.arena);

            Ok(context
                .arena
                .alloc(Value::Array(array_values?, ArrayFlags::empty())))
        }
        JsonValue::Object(obj) => {
            let mut map = HashMap::with_capacity_in(obj.len(), context.arena);
            for (k, v) in obj {
                let key = bumpalo::collections::String::from_str_in(k, context.arena);
                let value = traverse_and_eval_json(context, v, override_context)?;
                map.insert(key, value);
            }
            Ok(context.arena.alloc(Value::Object(map)))
        }
    }
}

fn evaluate_jsonata_expression<'a>(
    context: FunctionContext<'a, '_>,
    expr_str: &str,
    args: &[&'a Value<'a>],
) -> Option<&'a Value<'a>> {
    if expr_str.starts_with("$string(") && expr_str.ends_with(')') {
        let inner_expr = &expr_str[8..expr_str.len() - 1];
        if let Ok(num) = inner_expr.parse::<i64>() {
            let string_value = num.to_string();
            return Some(context.arena.alloc(Value::String(
                bumpalo::collections::String::from_str_in(&string_value, context.arena),
            )));
        }
    }

    if expr_str.starts_with("$eval(") && expr_str.ends_with(')') {
        let inner_expr = &expr_str[6..expr_str.len() - 1];
        return evaluate_jsonata_expression(context.clone(), inner_expr, args);
    }

    let parts: Vec<&str> = expr_str.split("~>").map(str::trim).collect();
    if parts.is_empty() {
        return None;
    }

    let lhs_expr = parts[0];
    let root = args.first()?;

    // Traverse and collect values for the left-hand side (LHS) expression
    let lhs_value = traverse_and_collect_values(&context, root, lhs_expr);

    let rhs_expr = parts.get(1).unwrap_or(&"");

    match *rhs_expr {
        "$sum()" => {
            // Implement `$sum()` to sum all collected values
            fn_sum(context, &[lhs_value]).ok()
        }
        "$string()" => {
            // Convert the collected values to a string
            fn_string(context, &[lhs_value]).ok()
        }
        _ => None,
    }
}

fn traverse_and_collect_values<'a>(
    context: &FunctionContext<'a, '_>,
    value: &'a Value<'a>,
    path: &str, // JSON path like "Account.Order.Product.Quantity"
) -> &'a Value<'a> {
    let mut extracted_values = BumpVec::new_in(context.arena);

    traverse_recursive(
        value,
        &path.split('.').collect::<Vec<&str>>(),
        &mut extracted_values,
    );

    context
        .arena
        .alloc(Value::Array(extracted_values, ArrayFlags::empty()))
}

fn traverse_recursive<'a>(
    current_value: &'a Value<'a>,
    path_parts: &[&str],
    extracted_values: &mut BumpVec<'a, &'a Value<'a>>,
) {
    if path_parts.is_empty() {
        extracted_values.push(current_value);
        return;
    }

    let key = path_parts[0];
    let remaining_path = &path_parts[1..];

    match current_value {
        Value::Object(obj) => {
            if let Some(next_value) = obj.get(key) {
                traverse_recursive(next_value, remaining_path, extracted_values);
            }
        }
        Value::Array(arr, _) => {
            for item in arr.iter() {
                traverse_recursive(item, path_parts, extracted_values);
            }
        }
        _ => {}
    }
=======
    arena.alloc(Value::Array(matches, ArrayFlags::empty()))
>>>>>>> d3b8e474
}<|MERGE_RESOLUTION|>--- conflicted
+++ resolved
@@ -2,11 +2,8 @@
 use chrono::{TimeZone, Utc};
 use hashbrown::{DefaultHashBuilder, HashMap};
 use rand::Rng;
-<<<<<<< HEAD
+use regress::{Range, Regex};
 use serde_json::Value as JsonValue;
-=======
-use regress::{Range, Regex};
->>>>>>> d3b8e474
 use std::borrow::{Borrow, Cow};
 use std::collections::HashSet;
 use std::time::{SystemTime, UNIX_EPOCH};
@@ -2056,27 +2053,6 @@
     ))
 }
 
-/// An inner helper which evaluates the `$match` function.
-///
-/// The return value is a Value::Array which looks like:
-///
-/// [
-///   {
-///     "match": "ab",
-///     "index": 0,
-///     "groups": ["b"]
-///   },
-///   {
-///     "match": "abb",
-///     "index": 2,
-///     "groups": ["bb"]
-///   },
-///   {
-///     "match": "abb",
-///     "index": 5,
-///     "groups": ["bb" ]
-///   }
-/// ]
 fn evaluate_match<'a>(
     arena: &'a Bump,
     regex: &Regex,
@@ -2124,10 +2100,7 @@
         matches.push(arena.alloc(Value::Object(match_obj)));
     }
 
-<<<<<<< HEAD
-    Ok(context
-        .arena
-        .alloc(Value::Array(matches, ArrayFlags::empty())))
+    arena.alloc(Value::Array(matches, ArrayFlags::empty()))
 }
 
 pub fn fn_eval<'a>(
@@ -2363,7 +2336,4 @@
         }
         _ => {}
     }
-=======
-    arena.alloc(Value::Array(matches, ArrayFlags::empty()))
->>>>>>> d3b8e474
 }